//! GPIO and pin configuration
//!
<<<<<<< HEAD
//! # TODO:
//! - Maybe address errata 3.14: missing edge triggered GPIO interrupts
//! - Implement interrupt functionality
//! - Extend RTC functionality
=======
//! ESP32 has very flexible pin assignment via the GPIO mux. It also has a separate RTC mux for
//! low power and analog functions.
//!
//! To support this flexibility two sets of traits are supported:
//! - The various embedded_hal properties
//! - Dedicated [InputPin], [OutputPin], [RTCInputPin] and [RTCOutputPin]
//!
//! The advantage of using the dedicated traits in peripherals is that the configuration of the
//! IO can be done inside the peripheral instead of having to be done upfront.
>>>>>>> e8dd426b

use {
    crate::target::{GPIO, IO_MUX, RTCIO},
    crate::{get_core, Core},
    core::{convert::Infallible, marker::PhantomData},
    embedded_hal::digital::v2::{OutputPin as _, StatefulOutputPin as _},
};

mod mux;
pub use crate::prelude::*;
pub use mux::*;

/// Extension trait to split a GPIO peripheral into independent pins and registers
pub trait GpioExt {
    /// The type to split the GPIO into
    type Parts;

    /// Splits the GPIO block into independent pins and registers
    fn split(self) -> Self::Parts;
}

/// Functions available on all pins
pub trait Pin {
    /// Enable/Disable the sleep mode of the pad
    fn sleep_mode(&mut self, on: bool) -> &mut Self;

    /// Set the alternate function
    fn set_alternate_function(&mut self, alternate: AlternateFunction) -> &mut Self;

    /// Start listening to pin interrupt event
    ///
    /// The event sets the type of edge or level triggering.
    ///
    /// This is a wrapper around [listen_with_options][
    /// Pin::listen_with_options], which enables the interrupt for the current core and disables
    /// all other options.
    ///
    /// *Note: ESP32 has a bug (3.14), which prevents correct triggering of interrupts when
    /// multiple GPIOs are configured for edge triggering in a group (GPIO0-31 is one group,
    /// GPIO32-39 is the other group). This can be worked around by using level triggering on the
    /// GPIO with edge triggering on the CPU.*
    fn listen(&mut self, event: Event) {
        match crate::get_core() {
            crate::Core::PRO => self.listen_with_options(event, true, false, false, false, false),
            crate::Core::APP => self.listen_with_options(event, false, true, false, false, false),
        }
    }

    /// Start listening to pin interrupt event
    ///
    /// The event sets the type of edge or level triggering.
    /// Interrupts can be individually enabled for the app and pro cores and either a regular
    /// interrupt can be fired or a non-maskable interrupt (NMI). Also wake-up from light sleep
    /// can be enabled
    ///
    /// This function overwrites any previous settings, so if any of the boolean are set to false
    /// the interrupt of that type and to that core are disabled.
    ///
    /// *Note: Edge triggering is not supported for wake-up
    ///
    /// *Note: Even though the interrupt is called NMI it can be routed to any level via the
    /// [interrupt::enable_with_priority][crate::interrupt::enable_with_priority] function.*
    ///
    /// *Note: ESP32 has a bug (3.14), which prevents correct triggering of interrupts when
    /// multiple GPIOs are configured for edge triggering in a group (GPIO0-31 is one group,
    /// GPIO32-39 is the other group). This can be worked around by using level triggering on the
    /// GPIO with edge triggering on the CPU.*
    fn listen_with_options(
        &mut self,
        event: Event,
        pro_int: bool,
        app_int: bool,
        pro_nmi: bool,
        app_nmi: bool,
        wake_up_from_light_sleep: bool,
    );

    /// Stop listening to all pin interrupts
    fn unlisten(&mut self);

    /// Clear a pending interrupt
    fn clear_interrupt(&mut self);

    /// Check if interrupt for this pin is set for the current core
    fn is_interrupt_set(&mut self) -> bool;

    /// Check if the non maskable interrupt for this pin is set for the current core
    fn is_non_maskable_interrupt_set(&mut self) -> bool;

    /// Enable/Disable holding of the pads current state even through reset or deep sleep
    fn enable_hold(&mut self, on: bool);
}

/// Functions available on input pins
pub trait InputPin: Pin {
    /// Set pad as input
    ///
    /// Disables output, pull up/down resistors and sleep mode.
    /// Sets function to GPIO. Does not change sleep mode settings
    fn set_to_input(&mut self) -> &mut Self;

    /// Enable/Disable input circuitry
    fn enable_input(&mut self, on: bool) -> &mut Self;

    /// Enable/Disable input circuitry while in sleep mode
    fn enable_input_in_sleep_mode(&mut self, on: bool) -> &mut Self;

    /// Get state of input
    fn is_input_high(&mut self) -> bool;

    /// Connect input to peripheral using default options
    ///
    /// This is a wrapper around [connect_input_to_peripheral_with_options][
    /// InputPin::connect_input_to_peripheral_with_options], which sets
    /// all the options to false.
    fn connect_input_to_peripheral(&mut self, signal: InputSignal) -> &mut Self {
        self.connect_input_to_peripheral_with_options(signal, false, false)
    }

    /// Connect input to peripheral
    ///
    /// `invert` inverts the output signal and `force_via_gpio_mux` forces the signal
    /// to be routed through the gpio mux even when it could be routed directly via
    /// the io mux.
    fn connect_input_to_peripheral_with_options(
        &mut self,
        signal: InputSignal,
        invert: bool,
        force_via_gpio_mux: bool,
    ) -> &mut Self;
}

<<<<<<< HEAD
=======
/// Functions available on pins with pull up/down resistors
//
// This is split into a separate trait from OutputPin, because for pins which also connect to
// the RTCIO mux, the pull up/down needs to be set via the RTCIO mux.
>>>>>>> e8dd426b
pub trait Pull {
    /// Enable/Disable internal pull up resistor
    fn internal_pull_up(&mut self, on: bool) -> &mut Self;

    /// Enable/Disable internal pull down resistor
    fn internal_pull_down(&mut self, on: bool) -> &mut Self;
}

/// Functions available on output pins
pub trait OutputPin: Pin + Pull {
    /// Set pad to open drain output
    ///
    /// Disables input, pull up/down resistors and sleep mode.
    /// Sets function to GPIO and drive strength to default (20mA).
    /// Does not change sleep mode settings.
    fn set_to_open_drain_output(&mut self) -> &mut Self;

    /// Set pad to push/pull output
    ///
    /// Disables input, pull up/down resistors and sleep mode.
    /// Sets function to GPIO and drive strength to default (20mA).
    /// Does not change sleep mode settings.
    fn set_to_push_pull_output(&mut self) -> &mut Self;

    /// Enable/disable the output
    fn enable_output(&mut self, on: bool) -> &mut Self;

    /// Set the output to high or low
    fn set_output_high(&mut self, on: bool) -> &mut Self;

    /// Set drive strength
    fn set_drive_strength(&mut self, strength: DriveStrength) -> &mut Self;

    /// Enable/Disable open drain
    fn enable_open_drain(&mut self, on: bool) -> &mut Self;

    /// Enable/disable the output while in sleep mode
    fn enable_output_in_sleep_mode(&mut self, on: bool) -> &mut Self;

    /// Set drive strength while in sleep mode
    fn set_drive_strength_in_sleep_mode(&mut self, strength: DriveStrength) -> &mut Self;

    /// Enable/Disable internal pull up resistor while in sleep mode
    fn internal_pull_up_in_sleep_mode(&mut self, on: bool) -> &mut Self;

    /// Enable/Disable internal pull down resistor while in sleep mode
    fn internal_pull_down_in_sleep_mode(&mut self, on: bool) -> &mut Self;

    /// Connect peripheral to output using default options
    ///
    /// This is a wrapper around [connect_peripheral_to_output_with_options][
    /// OutputPin::connect_peripheral_to_output_with_options], which sets
    /// all the options to false.
    fn connect_peripheral_to_output(&mut self, signal: OutputSignal) -> &mut Self {
        self.connect_peripheral_to_output_with_options(signal, false, false, false, false)
    }

    /// Connect peripheral to output
    ///
    /// `invert` inverts the output signal, `invert_enable` inverts the output
    /// enable signal, `enable_from_gpio` uses the output enable signal from the gpio
    /// control register instead of controlling it by the peripheral and
    /// `force_via_gpio_mux` forces the signal to be routed through the gpio mux even
    /// when it could be routed directly via the io mux.
    fn connect_peripheral_to_output_with_options(
        &mut self,
        signal: OutputSignal,
        invert: bool,
        invert_enable: bool,
        enable_from_gpio: bool,
        force_via_gpio_mux: bool,
    ) -> &mut Self;
}

/// Functions available on RTC input pins
pub trait RTCInputPin {
    /// Enable/Disable the sleep mode of the RTC pad
    fn rtc_sleep_mode(&mut self, on: bool) -> &mut Self;

    /// Enable/Disable RTC input circuitry
    fn rtc_enable_input(&mut self, on: bool) -> &mut Self;

    /// Enable/Disable RTC input circuitry while in sleep mode
    fn rtc_enable_input_in_sleep_mode(&mut self, on: bool) -> &mut Self;

    /// Get state of RTC input
    fn rtc_is_input_high(&mut self) -> bool;
}

/// Functions available on RTC output pins
pub trait RTCOutputPin {
    /// Enable/disable the RTC output
    fn rtc_enable_output(&mut self, on: bool) -> &mut Self;

    /// Set the RTC output to high or low
    fn rtc_set_output_high(&mut self, on: bool) -> &mut Self;

    /// Set RTC drive strength
    fn rtc_set_drive_strength(&mut self, strength: DriveStrength) -> &mut Self;

    /// Enable/Disable RTC open drain
    fn rtc_enable_open_drain(&mut self, on: bool) -> &mut Self;

    /// Enable/disable the RTC output while in sleep mode
    fn rtc_enable_output_in_sleep_mode(&mut self, on: bool) -> &mut Self;
}

/// Interrupt events
///
/// *Note: ESP32 has a bug (3.14), which prevents correct triggering of interrupts when
/// multiple GPIO's are configured for edge triggering in a group (GPIO0-31 is one group,
/// GPIO32-39 is the other group). This can be worked around by using level triggering on the
/// GPIO with edge triggering on the CPU.*
//
// Value must correspond to values in the register
#[derive(Copy, Clone)]
pub enum Event {
    /// Trigger on the rising edge
    RisingEdge = 1,
    /// Trigger on the falling edge
    FallingEdge = 2,
    /// Trigger on any edge
    AnyEdge = 3,
    /// Trigger while low level
    LowLevel = 4,
    /// Trigger while high level
    HighLevel = 5,
}

/// Unknown mode (type state)
pub struct Unknown {}

/// Input mode (type state)
pub struct Input<MODE> {
    _mode: PhantomData<MODE>,
}

/// Input mode via RTC (type state)
pub struct RTCInput<MODE> {
    _mode: PhantomData<MODE>,
}

/// Floating input (type state)
pub struct Floating;

/// Pulled down input (type state)
pub struct PullDown;

/// Pulled up input (type state)
pub struct PullUp;

/// Output mode (type state)
pub struct Output<MODE> {
    _mode: PhantomData<MODE>,
}

/// Output mode via RTC (type state)
pub struct RTCOutput<MODE> {
    _mode: PhantomData<MODE>,
}

/// Open drain input or output (type state)
pub struct OpenDrain;

/// Push pull output (type state)
pub struct PushPull;

/// Analog mode (type state)
pub struct Analog;

/// Alternate function (type state)
pub struct Alternate<MODE> {
    _mode: PhantomData<MODE>,
}

/// Alternate Function 1
pub struct AF1;

/// Alternate Function 2
pub struct AF2;

/// Alternate Function 4
pub struct AF4;

/// Alternate Function 5
pub struct AF5;

/// Alternate Function 6
pub struct AF6;

/// Drive strength (values are approximates)
pub enum DriveStrength {
    I5mA = 0,
    I10mA = 1,
    I20mA = 2,
    I40mA = 3,
}

/// Alternative pin functions
#[derive(PartialEq)]
pub enum AlternateFunction {
    Function1 = 0,
    Function2 = 1,
    Function3 = 2,
    Function4 = 3,
    Function5 = 4,
    Function6 = 5,
}

/// Connect fixed low to peripheral
pub fn connect_low_to_peripheral(signal: InputSignal) {
    unsafe { &*GPIO::ptr() }.func_in_sel_cfg[signal as usize].modify(|_, w| unsafe {
        w.sel()
            .set_bit()
            .in_inv_sel()
            .bit(false)
            .in_sel()
            .bits(0x30)
    });
}

/// Connect fixed high to peripheral
pub fn connect_high_to_peripheral(signal: InputSignal) {
    unsafe { &*GPIO::ptr() }.func_in_sel_cfg[signal as usize].modify(|_, w| unsafe {
        w.sel()
            .set_bit()
            .in_inv_sel()
            .bit(false)
            .in_sel()
            .bits(0x38)
    });
}

macro_rules! impl_output {
    ($pxi:ident:
        (
            $pin_num:expr, $bit:expr, $iomux:ident, $out_en_set:ident, $out_en_clear:ident,
            $outs:ident, $outc:ident
        ) $( ,( $( $af_signal:ident: $af:ident ),* ))?
    ) => {
        impl<MODE> embedded_hal::digital::v2::OutputPin for $pxi<Output<MODE>> {
            type Error = Infallible;

            fn set_high(&mut self) -> Result<(), Self::Error> {
                // NOTE(unsafe) atomic write to a stateless register
                unsafe { (*GPIO::ptr()).$outs.write(|w| w.bits(1 << $bit)) };
                Ok(())
            }

            fn set_low(&mut self) -> Result<(), Self::Error> {
                // NOTE(unsafe) atomic write to a stateless register
                unsafe { (*GPIO::ptr()).$outc.write(|w| w.bits(1 << $bit)) };
                Ok(())
            }
        }

        impl<MODE> embedded_hal::digital::v2::StatefulOutputPin for $pxi<Output<MODE>> {
            fn is_set_high(&self) -> Result<bool, Self::Error> {
                // NOTE(unsafe) atomic read to a stateless register
                unsafe { Ok((*GPIO::ptr()).$outs.read().bits() & (1 << $bit) != 0) }
            }

            fn is_set_low(&self) -> Result<bool, Self::Error> {
                Ok(!self.is_set_high()?)
            }
        }

        impl<MODE> embedded_hal::digital::v2::ToggleableOutputPin for $pxi<Output<MODE>> {
            type Error = Infallible;

            fn toggle(&mut self) -> Result<(), Self::Error> {
                if self.is_set_high()? {
                    Ok(self.set_low()?)
                } else {
                    Ok(self.set_high()?)
                }
            }
        }

        impl<MODE> $pxi<MODE> {
            pub fn into_pull_up_input(self) -> $pxi<Input<PullUp>> {
                self.init_input(false, false);
                $pxi { _mode: PhantomData }
            }

            pub fn into_pull_down_input(self) -> $pxi<Input<PullDown>> {
                self.init_input(true, false);
                $pxi { _mode: PhantomData }
            }

            fn init_output(&self, alternate: AlternateFunction, open_drain: bool) {
                let gpio = unsafe { &*GPIO::ptr() };
                let iomux = unsafe { &*IO_MUX::ptr() };

                self.disable_analog();

                // NOTE(unsafe) atomic read to a stateless register
                gpio.$out_en_set.write(|w| unsafe { w.bits(1 << $bit) });
                gpio.pin[$pin_num].modify(|_, w| w.pad_driver().bit(open_drain));
                gpio.func_out_sel_cfg[$pin_num]
                    .modify(|_, w| unsafe { w.out_sel().bits(OutputSignal::GPIO as u16) });

                iomux.$iomux.modify(|_, w| unsafe {
                    w.mcu_sel()
                        .bits(alternate as u8)
                        .fun_ie()
                        .clear_bit()
                        .fun_wpd()
                        .clear_bit()
                        .fun_wpu()
                        .clear_bit()
                        .fun_drv()
                        .bits(DriveStrength::I20mA as u8)
                        .slp_sel()
                        .clear_bit()
                });
            }

            pub fn into_push_pull_output(self) -> $pxi<Output<PushPull>> {
                self.init_output(AlternateFunction::Function3, false);
                $pxi { _mode: PhantomData }
            }

            pub fn into_open_drain_output(self) -> $pxi<Output<OpenDrain>> {
                self.init_output(AlternateFunction::Function3, true);
                $pxi { _mode: PhantomData }
            }

            pub fn into_alternate_1(self) -> $pxi<Alternate<AF1>> {
                self.init_output(AlternateFunction::Function1, false);
                $pxi { _mode: PhantomData }
            }

            pub fn into_alternate_2(self) -> $pxi<Alternate<AF2>> {
                self.init_output(AlternateFunction::Function2, false);
                $pxi { _mode: PhantomData }
            }

            pub fn into_alternate_4(self) -> $pxi<Alternate<AF4>> {
                self.init_output(AlternateFunction::Function4, false);
                $pxi { _mode: PhantomData }
            }

            pub fn into_alternate_5(self) -> $pxi<Alternate<AF5>> {
                self.init_output(AlternateFunction::Function5, false);
                $pxi { _mode: PhantomData }
            }

            pub fn into_alternate_6(self) -> $pxi<Alternate<AF6>> {
                self.init_output(AlternateFunction::Function6, false);
                $pxi { _mode: PhantomData }
            }
        }

        impl<MODE> OutputPin for $pxi<MODE> {

            fn set_to_open_drain_output(&mut self) -> &mut Self {
                self.init_output(AlternateFunction::Function3, true);
                self
            }

            fn set_to_push_pull_output(&mut self) -> &mut Self {
                self.init_output(AlternateFunction::Function3, false);
                self
            }

            fn enable_output(&mut self, on: bool) -> &mut Self {
                // NOTE(unsafe) atomic read to a stateless register
                if on {
                    unsafe { &*GPIO::ptr() }
                        .$out_en_set
                        .write(|w| unsafe { w.bits(1 << $bit) });
                } else {
                    unsafe { &*GPIO::ptr() }
                        .$out_en_clear
                        .write(|w| unsafe { w.bits(1 << $bit) });
                }
                self
            }

            fn set_output_high(&mut self, high: bool) -> &mut Self {
                // NOTE(unsafe) atomic read to a stateless register
                if high {
                    unsafe { (*GPIO::ptr()).$outs.write(|w| w.bits(1 << $bit)) };
                } else {
                    unsafe { (*GPIO::ptr()).$outc.write(|w| w.bits(1 << $bit)) };
                }
                self
            }

            fn set_drive_strength(&mut self, strength: DriveStrength) -> &mut Self {
                unsafe { &*IO_MUX::ptr() }
                    .$iomux
                    .modify(|_, w| unsafe { w.fun_drv().bits(strength as u8) });
                self
            }

            fn enable_open_drain(&mut self, on: bool) -> &mut Self {
                unsafe { &*GPIO::ptr() }.pin[$pin_num].modify(|_, w| w.pad_driver().bit(on));
                self
            }

            fn set_drive_strength_in_sleep_mode(&mut self, strength: DriveStrength) -> &mut Self {
                unsafe { &*IO_MUX::ptr() }
                    .$iomux
                    .modify(|_, w| unsafe { w.mcu_drv().bits(strength as u8) });
                self
            }

            fn internal_pull_up_in_sleep_mode(&mut self, on: bool) -> &mut Self {
                unsafe { &*IO_MUX::ptr() }
                    .$iomux
                    .modify(|_, w| w.mcu_wpu().bit(on));
                self
            }

            fn internal_pull_down_in_sleep_mode(&mut self, on: bool) -> &mut Self {
                unsafe { &*IO_MUX::ptr() }
                    .$iomux
                    .modify(|_, w| w.mcu_wpd().bit(on));
                self
            }

            fn enable_output_in_sleep_mode(&mut self, on: bool) -> &mut Self {
                unsafe { &*IO_MUX::ptr() }
                    .$iomux
                    .modify(|_, w| w.mcu_oe().bit(on));
                self
            }

            fn connect_peripheral_to_output_with_options(
                &mut self,
                signal: OutputSignal,
                invert: bool,
                invert_enable: bool,
                enable_from_gpio: bool,
                force_via_gpio_mux: bool,
            ) -> &mut Self {

                let af = if force_via_gpio_mux {
                    AlternateFunction::Function3
                } else {
                    match signal {
                        $( $(
                            OutputSignal::$af_signal => AlternateFunction::$af,
                        )* )?
                        _ => AlternateFunction::Function3
                    }
                };

                if af == AlternateFunction::Function3 && signal as usize > 256 {
                    panic!("Cannot connect this peripheral to GPIO");
                }

                self.set_alternate_function(af);

                let clipped_signal = if signal as usize <= 256 { signal as u16 } else { 256 };

                unsafe { &*GPIO::ptr() }.func_out_sel_cfg[$pin_num].modify(|_, w| unsafe {
                    w
                        .out_sel().bits(clipped_signal)
                        .out_inv_sel().bit(invert)
                        .oen_sel().bit(enable_from_gpio)
                        .oen_inv_sel().bit(invert_enable)
                });

                self
            }
        }
    };
}

macro_rules! impl_input {
    ($pxi:ident:
        ($pin_num:expr, $bit:expr, $iomux:ident, $out_en_clear:ident, $reg:ident, $reader:ident,
            $status_w1tc:ident, $acpu_int:ident, $acpu_nmi:ident, $pcpu_int:ident, $pcpu_nmi:ident
        ) $( ,( $( $af_signal:ident : $af:ident ),* ))?
    ) => {
        impl<MODE> embedded_hal::digital::v2::InputPin for $pxi<Input<MODE>> {
            type Error = Infallible;

            fn is_high(&self) -> Result<bool, Self::Error> {
                Ok(unsafe { &*GPIO::ptr() }.$reg.read().$reader().bits() & (1 << $bit) != 0)
            }

            fn is_low(&self) -> Result<bool, Self::Error> {
                Ok(!self.is_high()?)
            }
        }

        impl<MODE> $pxi<MODE> {
            fn init_input(&self, pull_down: bool, pull_up: bool) {
                let gpio = unsafe { &*GPIO::ptr() };
                let iomux = unsafe { &*IO_MUX::ptr() };
                self.disable_analog();

                // NOTE(unsafe) atomic read to a stateless register
                gpio.$out_en_clear
                    .modify(|_, w| unsafe { w.bits(1 << $bit) });

                gpio.func_out_sel_cfg[$pin_num]
                    .modify(|_, w| unsafe { w.out_sel().bits(OutputSignal::GPIO as u16) });

                iomux.$iomux.modify(|_, w| unsafe {
                    w.mcu_sel()
                        .bits(2)
                        .fun_ie()
                        .set_bit()
                        .fun_wpd()
                        .bit(pull_down)
                        .fun_wpu()
                        .bit(pull_up)
                        .slp_sel()
                        .clear_bit()
                });
            }

            pub fn into_floating_input(self) -> $pxi<Input<Floating>> {
                self.init_input(false, false);
                $pxi { _mode: PhantomData }
            }
        }

        impl<MODE> InputPin for $pxi<MODE> {
            fn set_to_input(&mut self) -> &mut Self {
                self.init_input(false, false);
                self
            }

            fn enable_input(&mut self, on: bool) -> &mut Self {
                unsafe { &*IO_MUX::ptr() }
                    .$iomux
                    .modify(|_, w| w.fun_ie().bit(on));
                self
            }

            fn enable_input_in_sleep_mode(&mut self, on: bool) -> &mut Self {
                unsafe { &*IO_MUX::ptr() }
                    .$iomux
                    .modify(|_, w| w.mcu_ie().bit(on));
                self
            }

            fn is_input_high(&mut self) -> bool {
                unsafe { &*GPIO::ptr() }.$reg.read().$reader().bits() & (1 << $bit) != 0
            }

            fn connect_input_to_peripheral_with_options(
                &mut self,
                signal: InputSignal,
                invert: bool,
                force_via_gpio_mux: bool,
            ) -> &mut Self {

                let af = if force_via_gpio_mux
                {
                    AlternateFunction::Function3
                }
                else {
                    match signal {
                        $( $(
                            InputSignal::$af_signal => AlternateFunction::$af,
                        )* )?
                        _ => AlternateFunction::Function3
                    }
                };

                if af == AlternateFunction::Function3 && signal as usize > 256 {
                    panic!("Cannot connect GPIO to this peripheral");
                }

                self.set_alternate_function(af);

                if (signal as usize) < 256 {
                    unsafe { &*GPIO::ptr() }.func_in_sel_cfg[signal as usize].modify(|_, w| unsafe {
                        w.sel()
                            .set_bit()
                            .in_inv_sel()
                            .bit(invert)
                            .in_sel()
                            .bits($pin_num)
                    });
                }
                self
            }
        }

        impl<MODE> Pin for $pxi<MODE> {
            fn sleep_mode(&mut self, on: bool) -> &mut Self {
                unsafe { &*IO_MUX::ptr() }
                    .$iomux
                    .modify(|_, w| w.slp_sel().bit(on));
                self
            }

            fn set_alternate_function(&mut self, alternate: AlternateFunction) -> &mut Self {
                unsafe { &*IO_MUX::ptr() }
                    .$iomux
                    .modify(|_, w| unsafe { w.mcu_sel().bits(alternate as u8) });
                self
            }

            fn listen_with_options(&mut self, event: Event,
                pro_int: bool, app_int: bool, pro_nmi: bool, app_nmi: bool,
                wake_up_from_light_sleep: bool
            ) {
                if wake_up_from_light_sleep {
                    match event {
                        Event::AnyEdge | Event::RisingEdge | Event::FallingEdge => {
                            panic!("Edge triggering is not supported for wake-up from light sleep");
                        },
                        _ => {}
                    }
                }
                unsafe {
                    (&*GPIO::ptr()).pin[$pin_num].modify(|_, w|
                        w
                            .int_ena().bits(app_int as u8 | ((app_nmi as u8) << 1)
                                | ((pro_int as u8) << 2) | ((pro_nmi as u8) << 3))
                            .int_type().bits(event as u8)
                            .wakeup_enable().bit(wake_up_from_light_sleep)
                    );
                }
                self.rtc_enable_wake_up_from_light_sleep(event, wake_up_from_light_sleep);
            }

            fn unlisten(&mut self) {
                unsafe { (&*GPIO::ptr()).pin[$pin_num].modify(|_, w|
                    w.int_ena().bits(0).int_type().bits(0).int_ena().bits(0) );
                }
                self.rtc_enable_wake_up_from_light_sleep(Event::HighLevel, false);
            }

            fn clear_interrupt(&mut self) {
                unsafe {&*GPIO::ptr()}.$status_w1tc.write(|w|
                    unsafe {w.bits(1 << $bit)})
            }

            fn is_interrupt_set(&mut self) -> bool {
                match get_core() {
                    Core::PRO =>
                        (unsafe {&*GPIO::ptr()}.$pcpu_int.read().bits() & (1 << $bit)) !=0,
                    Core::APP =>
                        (unsafe {&*GPIO::ptr()}.$acpu_int.read().bits() & (1 << $bit)) !=0,
                }
            }

            fn is_non_maskable_interrupt_set(&mut self) -> bool {
                match get_core() {
                    Core::PRO =>
                        (unsafe {&*GPIO::ptr()}.$pcpu_nmi.read().bits() & (1 << $bit)) !=0,
                    Core::APP =>
                        (unsafe {&*GPIO::ptr()}.$acpu_nmi.read().bits() & (1 << $bit)) !=0,
                }
            }

            fn enable_hold(&mut self, on: bool) {
                self.enable_hold_internal(on)
            }
        }
    };
}

macro_rules! impl_pin_wrap {
    ($pxi:ident, $pin_num:expr, Bank0, $iomux:ident, $TYPE:ident
        $( ,( $( $af_input_signal:ident : $af_input:ident ),* ) )?
    ) => {
        impl_input!($pxi: ($pin_num, $pin_num % 32, $iomux, enable_w1tc, in_, in_data,
            status_w1tc, acpu_int, acpu_nmi_int, pcpu_int, pcpu_nmi_int)
            $( ,( $( $af_input_signal: $af_input ),* ) )? );
    };
    ($pxi:ident, $pin_num:expr, Bank1, $iomux:ident, $TYPE:ident
        $( ,( $( $af_input_signal:ident: $af_input:ident ),* ))?
    ) => {
        impl_input!($pxi: ($pin_num, $pin_num % 32, $iomux, enable1_w1tc, in1, in1_data,
            status1_w1tc, acpu_int1, acpu_nmi_int1, pcpu_int1, pcpu_nmi_int1)
            $( ,( $( $af_input_signal: $af_input ),* ) )? );
    };
}

macro_rules! impl_output_wrap {
    ($pxi:ident, $pin_num:expr, Bank0, $iomux:ident, IO
        $( ,( $( $af_output_signal:ident : $af_output:ident ),* ))?
    ) => {
        impl_output!($pxi:
            ($pin_num, $pin_num % 32, $iomux,  enable_w1ts, enable_w1tc, out_w1ts, out_w1tc)

            $( ,( $( $af_output_signal: $af_output ),* ) )? );
    };
    ($pxi:ident, $pin_num:expr, Bank1, $iomux:ident, IO
        $( ,( $( $af_output_signal:ident: $af_output:ident ),* ))?
    ) => {
        impl_output!($pxi:
            ($pin_num, $pin_num % 32, $iomux, enable1_w1ts, enable1_w1tc, out1_w1ts, out1_w1tc)
            $( ,( $( $af_output_signal: $af_output ),* ) )? );
    };
    ($pxi:ident, $pin_num:expr, $bank:ident, $iomux:ident, Input) => {
        // Output not implemented for this pin
    };
}

<<<<<<< HEAD
macro_rules! impl_rtc_wrap {
    ($pxi:ident, $pin_num:expr, $bank:ident, $iomux:ident, IO) => {
=======
static RTCIO_LOCK: CriticalSectionSpinLockMutex<()> = CriticalSectionSpinLockMutex::new(());

macro_rules! impl_no_rtc {
    ($pxi:ident, $pin_num:expr, $bank:ident, $iomux:ident, IO, RTC) => {
        // Pull up/down controlled via RTC mux (to address errata 3.6)
    };
    ($pxi:ident, $pin_num:expr, $bank:ident, $iomux:ident, Input, RTC) => {
        // Output not implemented for this pin, so pull up/down not available
    };
    ($pxi:ident, $pin_num:expr, $bank:ident, $iomux:ident, IO, $hold_bit:expr) => {
>>>>>>> e8dd426b
        impl<MODE> Pull for $pxi<MODE> {
            fn internal_pull_up(&mut self, on: bool) -> &mut Self {
                unsafe { &*IO_MUX::ptr() }
                    .$iomux
                    .modify(|_, w| w.fun_wpu().bit(on));
                self
            }

            fn internal_pull_down(&mut self, on: bool) -> &mut Self {
                unsafe { &*IO_MUX::ptr() }
                    .$iomux
                    .modify(|_, w| w.fun_wpd().bit(on));
                self
            }
        }

        impl<MODE> $pxi<MODE> {
            #[inline(always)]
<<<<<<< HEAD
            fn disable_analog(&self) {
                // No analog functionality on this pin, so nothing to do, function is implemented
                // for convenience so it can be called on any GPIO pin
            }
        }
    };
    ($pxi:ident, $pin_num:expr, $bank:ident, $iomux:ident, IO, RTC) => {
        // Pull up/down controlled via RTC mux (to address errata 3.6)
    };
    ($pxi:ident, $pin_num:expr, $bank:ident, $iomux:ident, Input, RTC) => {
        // Output not implemented for this pin, so pull up/down not available
    };
}

macro_rules! gpio {
    ( $($pxi:ident: ($pname:ident, $bank:ident, $pin_num:literal, $iomux:ident, $type:ident $(, $rtc:ident)? ),
=======

            // No analog functionality on this pin, so nothing to do, function is implemented
            // for convenience so it can be called on any GPIO pin
            fn disable_analog(&self) {}

            // No rtc functionality on this pin, so nothing to do, function is implemented
            // for convenience so it can be called on any GPIO pin
            #[inline(always)]
            fn rtc_enable_wake_up_from_light_sleep(&self, _event: Event, _enable: bool) {}

            #[inline(always)]
            fn enable_hold_internal(&self, on: bool) {
                (&RTCIO_LOCK).lock(|_| unsafe {
                    // shared register without set/clear functionality, so needs lock
                    (&*RTCIO::ptr()).dig_pad_hold.modify(|r, w| {
                        w.bits(r.bits() & !((on as u32) << $hold_bit) | ((on as u32) << $hold_bit))
                    })
                });
            }
        }
    };
}

macro_rules! gpio {
    ( $($pxi:ident: ($pname:ident, $bank:ident, $pin_num:literal, $iomux:ident,
        $type:ident, $rtc:tt ),
>>>>>>> e8dd426b
        $(
            ( $( $af_input_signal:ident: $af_input:ident ),* ),
            $(
            ( $( $af_output_signal:ident: $af_output:ident ),* ),
            )?
        )?
        )+ ) => {

        impl GpioExt for GPIO {
            type Parts = Parts;

            fn split(self) -> Self::Parts {
                Parts {
                    $(
                        $pname: $pxi { _mode: PhantomData },
                    )+
                }
            }
        }

        /// Collection of all GPIO pins
        pub struct Parts {
            $(
                /// Pin
                pub $pname: $pxi<Unknown>,
            )+
        }

        // create all the pins, we can also add functionality
        // applicable to all pin states here
        $(
            /// Pin
            pub struct $pxi<MODE> {
                _mode: PhantomData<MODE>,
            }

            impl_pin_wrap!($pxi, $pin_num, $bank, $iomux, $type
                $( ,( $( $af_input_signal: $af_input ),* ) )? );
            impl_output_wrap!($pxi, $pin_num, $bank, $iomux, $type
                $($( ,( $( $af_output_signal: $af_output ),* ) )? )? );
<<<<<<< HEAD
                impl_rtc_wrap!($pxi, $pin_num, $bank, $iomux, $type $(, $rtc)?);
            )+
=======
            impl_no_rtc!($pxi, $pin_num, $bank, $iomux, $type, $rtc);
        )+
>>>>>>> e8dd426b
    };
}

// All info on reset state pulled from 4.10 IO_MUX Pad List in the reference manual
// TODO these pins have a reset mode of 0 (apart from Gpio27),
// input disable, does that mean they are actually in output mode on reset?
gpio! {
    Gpio0:  (gpio0,  Bank0, 0,  gpio0, IO, RTC),
        (EMAC_TX_CLK: Function6),
        (CLK_OUT1: Function2),
    Gpio1:  (gpio1,  Bank0, 1,  u0txd, IO, 0),
        (EMAC_RXD2: Function6),
        (U0TXD: Function1, CLK_OUT3: Function2),
    Gpio2:  (gpio2,  Bank0, 2,  gpio2, IO, RTC),
        (HSPIWP: Function2, HS2_DATA0: Function4, SD_DATA0: Function5),
        (HS2_DATA0: Function4, SD_DATA0: Function5),
    Gpio3:  (gpio3,  Bank0, 3,  u0rxd, IO, 1),
        (U0RXD: Function1),
        (CLK_OUT2: Function2),
    Gpio4:  (gpio4,  Bank0, 4,  gpio4, IO, RTC),
        (HSPIHD: Function2, HS2_DATA1: Function4, SD_DATA1: Function5, EMAC_TX_ER: Function6),
        (HS2_DATA1: Function4, SD_DATA1: Function5),
    Gpio5:  (gpio5,  Bank0, 5,  gpio5, IO, 8),
        (VSPICS0: Function2, HS1_DATA6: Function4, EMAC_RX_CLK: Function6),
        (HS1_DATA6: Function4),
    Gpio6:  (gpio6,  Bank0, 6,  sd_clk, IO, 2),
        (U1CTS: Function5),
        (SD_CLK: Function1, SPICLK: Function2, HS1_CLK: Function4),
    Gpio7:  (gpio7,  Bank0, 7,  sd_data0, IO, 3),
        (SD_DATA0: Function1, SPIQ: Function2, HS1_DATA0: Function4),
        (SD_DATA0: Function1, SPIQ: Function2, HS1_DATA0: Function4, U2RTS: Function5),
    Gpio8:  (gpio8,  Bank0, 8,  sd_data1, IO, 4),
        (SD_DATA1: Function1, SPID: Function2, HS1_DATA1: Function4, U2CTS: Function5),
        (SD_DATA1: Function1, SPID: Function2, HS1_DATA1: Function4),
    Gpio9:  (gpio9,  Bank0, 9,  sd_data2, IO, 5),
        (SD_DATA2: Function1, SPIHD: Function2, HS1_DATA2: Function4, U1RXD: Function5),
        (SD_DATA2: Function1, SPIHD: Function2, HS1_DATA2: Function4),
    Gpio10: (gpio10, Bank0, 10, sd_data3, IO, 6),
        (SD_DATA3: Function1, SPIWP: Function2, HS1_DATA3: Function4),
        (SD_DATA3: Function1, SPIWP: Function2, HS1_DATA3: Function4, U1TXD: Function5),
    Gpio11: (gpio11, Bank0, 11, sd_cmd, IO, 7),
        (SPICS0: Function2),
        (SD_CMD: Function1, SPICS0: Function2, HS1_CMD: Function4, U1RTS: Function5),
    Gpio12: (gpio12, Bank0, 12, mtdi, IO, RTC),
        (MTDI: Function1, HSPIQ: Function2, HS2_DATA2: Function4, SD_DATA2: Function5),
        (HSPIQ: Function2, HS2_DATA2: Function4, SD_DATA2: Function5, EMAC_TXD3: Function6),
    Gpio13: (gpio13, Bank0, 13, mtck, IO, RTC),
        (MTCK: Function1, HSPID: Function2, HS2_DATA3: Function4, SD_DATA3: Function5),
        (HSPID: Function2, HS2_DATA3: Function4, SD_DATA3: Function5, EMAC_RX_ER: Function6),
    Gpio14: (gpio14, Bank0, 14, mtms, IO, RTC),
        (MTMS: Function1, HSPICLK: Function2),
        (HSPICLK: Function2, HS2_CLK: Function4, SD_CLK: Function5, EMAC_TXD2: Function6),
    Gpio15: (gpio15, Bank0, 15, mtdo, IO, RTC),
        (HSPICS0: Function2, EMAC_RXD3: Function6),
        (MTDO: Function1, HSPICS0: Function2, HS2_CMD: Function4, SD_CMD: Function5),
    Gpio16: (gpio16, Bank0, 16, gpio16, IO, 9),
        (HS1_DATA4: Function4, U2RXD: Function5),
        (HS1_DATA4: Function4, EMAC_CLK_OUT: Function6),
    Gpio17: (gpio17, Bank0, 17, gpio17, IO, 10),
        (HS1_DATA5: Function4),
        (HS1_DATA5: Function4, U2TXD: Function5, EMAC_CLK_180: Function6),
    Gpio18: (gpio18, Bank0, 18, gpio18, IO, 11),
        (VSPICLK: Function2, HS1_DATA7: Function4),
        (VSPICLK: Function2, HS1_DATA7: Function4),
    Gpio19: (gpio19, Bank0, 19, gpio19, IO, 12),
        (VSPIQ: Function2, U0CTS: Function4),
        (VSPIQ: Function2, EMAC_TXD0: Function6),
    Gpio20: (gpio20, Bank0, 20, gpio20, IO, 13), // pin logic present, but no external pad
    Gpio21: (gpio21, Bank0, 21, gpio21, IO, 14),
        (VSPIHD: Function2),
        (VSPIHD: Function2, EMAC_TX_EN: Function6),
    Gpio22: (gpio22, Bank0, 22, gpio22, IO, 15),
        (VSPIWP: Function2),
        (VSPIWP: Function2, U0RTS: Function4, EMAC_TXD1: Function6),
    Gpio23: (gpio23, Bank0, 23, gpio23, IO, 16),
        (VSPID: Function2),
        (VSPID: Function2, HS1_STROBE: Function4),
    Gpio25: (gpio25, Bank0, 25, gpio25, IO, RTC),
        (EMAC_RXD0: Function6),
        (),
    Gpio26: (gpio26, Bank0, 26, gpio26, IO, RTC),
        (EMAC_RXD1: Function6),
        (),
    Gpio27: (gpio27, Bank0, 27, gpio27, IO, RTC),
        (EMAC_RX_DV: Function6),
        (),

    Gpio32: (gpio32, Bank1, 32, gpio32, IO, RTC),
    Gpio33: (gpio33, Bank1, 33, gpio33, IO, RTC),
    Gpio34: (gpio34, Bank1, 34, gpio34, Input, RTC),
    Gpio35: (gpio35, Bank1, 35, gpio35, Input, RTC),
    Gpio36: (gpio36, Bank1, 36, gpio36, Input, RTC),
    Gpio37: (gpio37, Bank1, 37, gpio37, Input, RTC),
    Gpio38: (gpio38, Bank1, 38, gpio38, Input, RTC),
    Gpio39: (gpio39, Bank1, 39, gpio39, Input, RTC),
}
<<<<<<< HEAD
=======

macro_rules! impl_analog {
    ([
        $($pxi:ident: ($pin_num:expr, $pin_reg:ident, $hold: ident, $mux_sel:ident,
            $fun_sel:ident, $fun_ie:ident, $slp_ie:ident, $slp_sel:ident
            $(, $rue:ident, $rde:ident, $drv:ident, $slp_oe:ident)?),)+
    ]) => {
        $(
            impl<MODE> embedded_hal::digital::v2::InputPin for $pxi<RTCInput<MODE>> {
                type Error = Infallible;

                fn is_high(&self) -> Result<bool, Self::Error> {
                    // NOTE(unsafe) atomic read to a stateless register
                    Ok(unsafe{&*RTCIO::ptr()}.in_.read().in_next().bits() & (1 << $pin_num) != 0)
                }

                fn is_low(&self) -> Result<bool, Self::Error> {
                    Ok(!self.is_high()?)
                }
            }
>>>>>>> e8dd426b

            impl<MODE> RTCInputPin for $pxi<MODE> {
                fn rtc_sleep_mode(&mut self, on: bool) -> &mut Self {
                    // shared register without set/clear functionality, so needs lock
                    (&RTCIO_LOCK).lock(|_|
                        unsafe{ &*RTCIO::ptr() }.$pin_reg.modify(|_,w| w.$slp_sel().bit(on))
                    );
                    self
                }

                fn rtc_enable_input(&mut self, on: bool) -> &mut Self {
                    // shared register without set/clear functionality, so needs lock
                    (&RTCIO_LOCK).lock(|_|
                        unsafe{ &*RTCIO::ptr() }.$pin_reg.modify(|_,w| w.$fun_ie().bit(on))
                    );
                    self
                }

                fn rtc_enable_input_in_sleep_mode(&mut self, on: bool) -> &mut Self {
                    // shared register without set/clear functionality, so needs lock
                    (&RTCIO_LOCK).lock(|_|
                        unsafe{ &*RTCIO::ptr() }.$pin_reg.modify(|_,w| w.$slp_ie().bit(on))
                    );
                    self
                }

                fn rtc_is_input_high(&mut self) -> bool {
                    unsafe{&*RTCIO::ptr()}.in_.read().in_next().bits() & (1 << $pin_num) != 0
                }
            }

            $(
                impl<MODE> embedded_hal::digital::v2::OutputPin for $pxi<RTCOutput<MODE>> {
                    type Error = Infallible;

                    fn set_high(&mut self) -> Result<(), Self::Error> {
                        self.rtc_set_output_high(true);
                        Ok(())
                    }

                    fn set_low(&mut self) -> Result<(), Self::Error> {
                        self.rtc_set_output_high(false);
                        Ok(())
                    }
                }

                impl<MODE> embedded_hal::digital::v2::StatefulOutputPin for $pxi<RTCOutput<MODE>> {
                    fn is_set_high(&self) -> Result<bool, Self::Error> {
                        // NOTE(unsafe) atomic read to a stateless register
                        Ok(unsafe{&*RTCIO::ptr()}.out.read().out_data().bits() & (1 << $pin_num) != 0)
                    }

                    fn is_set_low(&self) -> Result<bool, Self::Error> {
                        Ok(!self.is_set_high()?)
                    }
                }

                impl<MODE> embedded_hal::digital::v2::ToggleableOutputPin for $pxi<RTCOutput<MODE>> {
                    type Error = Infallible;

                    fn toggle(&mut self) -> Result<(), Self::Error> {
                        if self.is_set_high()? {
                            Ok(self.set_low()?)
                        } else {
                            Ok(self.set_high()?)
                        }
                    }
                }

                impl<MODE> RTCOutputPin for $pxi<MODE> {
                    /// Enable/disable the output
                    fn rtc_enable_output(&mut self, on: bool) -> &mut Self {
                        unsafe {
                            if on {
                                (&*RTCIO::ptr()).enable_w1ts.modify(|_,w|
                                    w.enable_w1ts().bits(1 << $pin_num));
                            } else {
                                (&*RTCIO::ptr()).enable_w1tc.modify(|_,w|
                                    w.enable_w1tc().bits(1 << $pin_num));
                            }
                        }
                        self
                    }

                    /// Set the output to high or low
                    fn rtc_set_output_high(&mut self, on: bool) -> &mut Self {
                        unsafe {
                            if on {
                                (&*RTCIO::ptr()).out_w1ts.modify(|_,w|
                                    w.out_data_w1ts().bits(1 << $pin_num));
                            } else {
                                (&*RTCIO::ptr()).out_w1tc.modify(|_,w|
                                    w.out_data_w1tc().bits(1 << $pin_num));
                            }
                        }
                        self
                    }

                    /// Set drive strength
                    fn rtc_set_drive_strength(&mut self, strength: DriveStrength) -> &mut Self {
                        // shared register without set/clear functionality, so needs lock
                        (&RTCIO_LOCK).lock(|_|
                            unsafe{ &*RTCIO::ptr() }.$pin_reg.modify(|_,w|
                                unsafe {w.$drv().bits(strength as u8)}
                            )
                        );
                        self
                    }

                    /// Enable/Disable open drain
                    fn rtc_enable_open_drain(&mut self, on: bool) -> &mut Self {
                        unsafe{ &*RTCIO::ptr() }.pin[$pin_num].modify(|_,w|
                            w.pad_driver().bit(on));
                        self
                    }

                    /// Enable/disable the output while in sleep mode
                    fn rtc_enable_output_in_sleep_mode(&mut self, on: bool) -> &mut Self {
                        // shared register without set/clear functionality, so needs lock
                        (&RTCIO_LOCK).lock(|_|
                            unsafe{ &*RTCIO::ptr() }.$pin_reg.modify(|_,w| w.$slp_oe().bit(on))
                        );
                        self
                    }
                }
            )?

            impl<MODE> $pxi<MODE> {

                fn init_rtc(&mut self, input: bool, _output: bool, _open_drain: bool, _pull_up: bool, _pull_down:bool) {
                    // shared registers without set/clear functionality, so needs lock
                    self.rtc_enable_input(input);

                    $(
<<<<<<< HEAD
                        rtcio.$pin_reg.modify(|_,w| {
                            w.$rue().clear_bit().$rde().clear_bit()
=======
                        self.rtc_enable_output(_output);
                        self.rtc_enable_open_drain(_open_drain);

                        (&RTCIO_LOCK).lock(|_| {
                            let rtcio = unsafe{ &*RTCIO::ptr() };

                            rtcio.$pin_reg.modify(|_,w| {
                                // Connect pin to analog / RTC module instead of standard GPIO
                                w.$mux_sel().set_bit();

                                // Select function "RTC function 1" (GPIO) for analog use
                                unsafe { w.$fun_sel().bits(0b00) }
                            });

                                // Disable pull-up and pull-down resistors on the pin, if it has them
                            rtcio.$pin_reg.modify(|_,w| {
                                w
                                .$rue().bit(_pull_up)
                                .$rde().bit(_pull_down)
                            });
>>>>>>> e8dd426b
                        });
                    )?
                }

                pub fn into_analog(mut self) -> $pxi<Analog> {
                    self.init_rtc(false, false, false, false, false);
                    $pxi { _mode: PhantomData }
                }

                pub fn into_floating_rtc_input(mut self) -> $pxi<RTCInput<Floating>> {
                    self.init_rtc(true, false, false, false, false);
                    $pxi { _mode: PhantomData }
                }

                pub fn into_pull_up_rtc_input(mut self) -> $pxi<RTCInput<PullUp>> {
                    self.init_rtc(true, false, false, false, false);
                    $pxi { _mode: PhantomData }
                }

                pub fn into_pull_down_rtc_input(mut self) -> $pxi<RTCInput<PullDown>> {
                    self.init_rtc(true, false, false, false, false);
                    $pxi { _mode: PhantomData }
                }

                $(
                    pub fn into_push_pull_rtc_output(mut self) -> $pxi<RTCOutput<PushPull>> {
                        #[allow(unused_variables)]
                        let $rde:();

                        self.init_rtc(false, true, false, false, false);
                        $pxi { _mode: PhantomData }
                    }

                    pub fn into_open_drain_rtc_output(mut self) -> $pxi<RTCOutput<OpenDrain>> {
                        self.init_rtc(false, true, true, false, false);
                        $pxi { _mode: PhantomData }
                    }
                )?

                #[inline(always)]
                fn disable_analog(&self) {
<<<<<<< HEAD
                    let rtcio = unsafe{ &*RTCIO::ptr() };

                    rtcio.$pin_reg.modify(|_,w| w.$mux_sel().clear_bit());

                    $(
                        rtcio.$pin_reg.modify(|_,w| {
                            w.$rue().clear_bit().$rde().clear_bit()
                        });
                    )?

=======
                    // shared register without set/clear functionality, so needs lock
                    (&RTCIO_LOCK).lock(|_| {
                        let rtcio = unsafe{ &*RTCIO::ptr() };

                        rtcio.$pin_reg.modify(|_,w| w.$mux_sel().clear_bit());

                        // Disable pull-up and -down resistors by default
                        $(
                            rtcio.$pin_reg.modify(|_,w|
                                w.$rue().clear_bit().$rde().clear_bit()
                            );
                        )?
                    });
                }

                fn rtc_enable_wake_up_from_light_sleep(&self, event: Event, enable: bool) {
                    unsafe{ &*RTCIO::ptr() }.pin[$pin_num].modify(|_,w| unsafe{
                        w
                            .wakeup_enable().bit(enable)
                            .int_type().bits(if enable {event as u8} else {0})
                    });
                }

                fn enable_hold_internal(&self, on: bool) {
                    // shared register without set/clear functionality, so needs lock
                    (&RTCIO_LOCK).lock(|_|
                        unsafe{ &*RTCIO::ptr() }.$pin_reg.modify(|_, w| { w.$hold().bit(on) })
                    );
>>>>>>> e8dd426b
                }
            }

            $(
                // addresses errata 3.6: pull up/down on pins with RTC can be only controlled
                // via RTC_MUX
                impl<MODE> Pull for $pxi<MODE> {
                    fn internal_pull_up(&mut self, on: bool) -> &mut Self {
<<<<<<< HEAD
                        unsafe{ &*RTCIO::ptr() }.$pin_reg.modify(|_,w| {
                            w.$rue().bit(on)
                        });
=======
                    // shared register without set/clear functionality, so needs lock
                    (&RTCIO_LOCK).lock(|_|
                            unsafe{ &*RTCIO::ptr() }.$pin_reg.modify(|_,w| { w.$rue().bit(on) })
                        );
>>>>>>> e8dd426b
                        self
                    }

                    fn internal_pull_down(&mut self, on: bool) -> &mut Self {
<<<<<<< HEAD
                        unsafe{ &*RTCIO::ptr() }.$pin_reg.modify(|_,w| {
                            w.$rde().bit(on)
                        });
=======
                        // shared register without set/clear functionality, so needs lock
                        (&RTCIO_LOCK).lock(|_|
                            unsafe{ &*RTCIO::ptr() }.$pin_reg.modify(|_,w| { w.$rde().bit(on) })
                        );
>>>>>>> e8dd426b
                        self
                    }
                }
            )?

        )+
    }
}

impl_analog! {[
    Gpio36: (0,  sensor_pads,  sense1_hold, sense1_mux_sel, sense1_fun_sel, sense1_fun_ie, sense1_slp_ie, sense1_slp_sel ),
    Gpio37: (1,  sensor_pads,  sense2_hold, sense2_mux_sel, sense2_fun_sel, sense2_fun_ie, sense2_slp_ie, sense2_slp_sel ),
    Gpio38: (2,  sensor_pads,  sense3_hold, sense3_mux_sel, sense3_fun_sel, sense3_fun_ie, sense3_slp_ie, sense3_slp_sel ),
    Gpio39: (3,  sensor_pads,  sense4_hold, sense4_mux_sel, sense4_fun_sel, sense4_fun_ie, sense4_slp_ie, sense4_slp_sel ),
    Gpio34: (4,  adc_pad,      adc1_hold,   adc1_mux_sel,   adc1_fun_sel,   adc1_fun_ie,   adc1_slp_ie,   adc1_slp_sel   ),
    Gpio35: (5,  adc_pad,      adc2_hold,   adc2_mux_sel,   adc2_fun_sel,   adc1_fun_ie,   adc1_slp_ie,   adc1_slp_sel   ),
    Gpio25: (6,  pad_dac1,     pdac1_hold,  pdac1_mux_sel,  pdac1_fun_sel,  pdac1_fun_ie,  pdac1_slp_ie,  pdac1_slp_sel,  pdac1_rue, pdac1_rde, pdac1_drv, pdac1_slp_oe),
    Gpio26: (7,  pad_dac2,     pdac2_hold,  pdac2_mux_sel,  pdac2_fun_sel,  pdac2_fun_ie,  pdac2_slp_ie,  pdac2_slp_sel,  pdac2_rue, pdac2_rde, pdac2_drv, pdac2_slp_oe),
    Gpio33: (8,  xtal_32k_pad, x32n_hold,   x32n_mux_sel,   x32n_fun_sel,   x32n_fun_ie,   x32n_slp_ie,   x32n_slp_sel,   x32n_rue,  x32n_rde,  x32n_drv,  x32n_slp_oe),
    Gpio32: (9,  xtal_32k_pad, x32p_hold,   x32p_mux_sel,   x32p_fun_sel,   x32p_fun_ie,   x32p_slp_ie,   x32p_slp_sel,   x32p_rue,  x32p_rde,  x32p_drv,  x32p_slp_oe),
    Gpio4:  (10, touch_pad0,   hold,        mux_sel,        fun_sel,        fun_ie,        slp_ie,        slp_sel,        rue,       rde,       drv,       slp_oe),
    Gpio0:  (11, touch_pad1,   hold,        mux_sel,        fun_sel,        fun_ie,        slp_ie,        slp_sel,        rue,       rde,       drv,       slp_oe),
    Gpio2:  (12, touch_pad2,   hold,        mux_sel,        fun_sel,        fun_ie,        slp_ie,        slp_sel,        rue,       rde,       drv,       slp_oe),
    Gpio15: (13, touch_pad3,   hold,        mux_sel,        fun_sel,        fun_ie,        slp_ie,        slp_sel,        rue,       rde,       drv,       slp_oe),
    Gpio13: (14, touch_pad4,   hold,        mux_sel,        fun_sel,        fun_ie,        slp_ie,        slp_sel,        rue,       rde,       drv,       slp_oe),
    Gpio12: (15, touch_pad5,   hold,        mux_sel,        fun_sel,        fun_ie,        slp_ie,        slp_sel,        rue,       rde,       drv,       slp_oe),
    Gpio14: (16, touch_pad6,   hold,        mux_sel,        fun_sel,        fun_ie,        slp_ie,        slp_sel,        rue,       rde,       drv,       slp_oe),
    Gpio27: (17, touch_pad7,   hold,        mux_sel,        fun_sel,        fun_ie,        slp_ie,        slp_sel,        rue,       rde,       drv,       slp_oe),
]}<|MERGE_RESOLUTION|>--- conflicted
+++ resolved
@@ -1,11 +1,5 @@
 //! GPIO and pin configuration
 //!
-<<<<<<< HEAD
-//! # TODO:
-//! - Maybe address errata 3.14: missing edge triggered GPIO interrupts
-//! - Implement interrupt functionality
-//! - Extend RTC functionality
-=======
 //! ESP32 has very flexible pin assignment via the GPIO mux. It also has a separate RTC mux for
 //! low power and analog functions.
 //!
@@ -15,7 +9,6 @@
 //!
 //! The advantage of using the dedicated traits in peripherals is that the configuration of the
 //! IO can be done inside the peripheral instead of having to be done upfront.
->>>>>>> e8dd426b
 
 use {
     crate::target::{GPIO, IO_MUX, RTCIO},
@@ -148,13 +141,10 @@
     ) -> &mut Self;
 }
 
-<<<<<<< HEAD
-=======
 /// Functions available on pins with pull up/down resistors
 //
 // This is split into a separate trait from OutputPin, because for pins which also connect to
 // the RTCIO mux, the pull up/down needs to be set via the RTCIO mux.
->>>>>>> e8dd426b
 pub trait Pull {
     /// Enable/Disable internal pull up resistor
     fn internal_pull_up(&mut self, on: bool) -> &mut Self;
@@ -751,6 +741,7 @@
             }
 
             fn set_alternate_function(&mut self, alternate: AlternateFunction) -> &mut Self {
+                // NOTE(unsafe) atomic read to a stateless register
                 unsafe { &*IO_MUX::ptr() }
                     .$iomux
                     .modify(|_, w| unsafe { w.mcu_sel().bits(alternate as u8) });
@@ -856,10 +847,6 @@
     };
 }
 
-<<<<<<< HEAD
-macro_rules! impl_rtc_wrap {
-    ($pxi:ident, $pin_num:expr, $bank:ident, $iomux:ident, IO) => {
-=======
 static RTCIO_LOCK: CriticalSectionSpinLockMutex<()> = CriticalSectionSpinLockMutex::new(());
 
 macro_rules! impl_no_rtc {
@@ -870,7 +857,6 @@
         // Output not implemented for this pin, so pull up/down not available
     };
     ($pxi:ident, $pin_num:expr, $bank:ident, $iomux:ident, IO, $hold_bit:expr) => {
->>>>>>> e8dd426b
         impl<MODE> Pull for $pxi<MODE> {
             fn internal_pull_up(&mut self, on: bool) -> &mut Self {
                 unsafe { &*IO_MUX::ptr() }
@@ -889,24 +875,6 @@
 
         impl<MODE> $pxi<MODE> {
             #[inline(always)]
-<<<<<<< HEAD
-            fn disable_analog(&self) {
-                // No analog functionality on this pin, so nothing to do, function is implemented
-                // for convenience so it can be called on any GPIO pin
-            }
-        }
-    };
-    ($pxi:ident, $pin_num:expr, $bank:ident, $iomux:ident, IO, RTC) => {
-        // Pull up/down controlled via RTC mux (to address errata 3.6)
-    };
-    ($pxi:ident, $pin_num:expr, $bank:ident, $iomux:ident, Input, RTC) => {
-        // Output not implemented for this pin, so pull up/down not available
-    };
-}
-
-macro_rules! gpio {
-    ( $($pxi:ident: ($pname:ident, $bank:ident, $pin_num:literal, $iomux:ident, $type:ident $(, $rtc:ident)? ),
-=======
 
             // No analog functionality on this pin, so nothing to do, function is implemented
             // for convenience so it can be called on any GPIO pin
@@ -933,7 +901,6 @@
 macro_rules! gpio {
     ( $($pxi:ident: ($pname:ident, $bank:ident, $pin_num:literal, $iomux:ident,
         $type:ident, $rtc:tt ),
->>>>>>> e8dd426b
         $(
             ( $( $af_input_signal:ident: $af_input:ident ),* ),
             $(
@@ -974,13 +941,8 @@
                 $( ,( $( $af_input_signal: $af_input ),* ) )? );
             impl_output_wrap!($pxi, $pin_num, $bank, $iomux, $type
                 $($( ,( $( $af_output_signal: $af_output ),* ) )? )? );
-<<<<<<< HEAD
-                impl_rtc_wrap!($pxi, $pin_num, $bank, $iomux, $type $(, $rtc)?);
-            )+
-=======
             impl_no_rtc!($pxi, $pin_num, $bank, $iomux, $type, $rtc);
         )+
->>>>>>> e8dd426b
     };
 }
 
@@ -1077,8 +1039,6 @@
     Gpio38: (gpio38, Bank1, 38, gpio38, Input, RTC),
     Gpio39: (gpio39, Bank1, 39, gpio39, Input, RTC),
 }
-<<<<<<< HEAD
-=======
 
 macro_rules! impl_analog {
     ([
@@ -1099,7 +1059,6 @@
                     Ok(!self.is_high()?)
                 }
             }
->>>>>>> e8dd426b
 
             impl<MODE> RTCInputPin for $pxi<MODE> {
                 fn rtc_sleep_mode(&mut self, on: bool) -> &mut Self {
@@ -1234,10 +1193,6 @@
                     self.rtc_enable_input(input);
 
                     $(
-<<<<<<< HEAD
-                        rtcio.$pin_reg.modify(|_,w| {
-                            w.$rue().clear_bit().$rde().clear_bit()
-=======
                         self.rtc_enable_output(_output);
                         self.rtc_enable_open_drain(_open_drain);
 
@@ -1258,7 +1213,6 @@
                                 .$rue().bit(_pull_up)
                                 .$rde().bit(_pull_down)
                             });
->>>>>>> e8dd426b
                         });
                     )?
                 }
@@ -1300,18 +1254,6 @@
 
                 #[inline(always)]
                 fn disable_analog(&self) {
-<<<<<<< HEAD
-                    let rtcio = unsafe{ &*RTCIO::ptr() };
-
-                    rtcio.$pin_reg.modify(|_,w| w.$mux_sel().clear_bit());
-
-                    $(
-                        rtcio.$pin_reg.modify(|_,w| {
-                            w.$rue().clear_bit().$rde().clear_bit()
-                        });
-                    )?
-
-=======
                     // shared register without set/clear functionality, so needs lock
                     (&RTCIO_LOCK).lock(|_| {
                         let rtcio = unsafe{ &*RTCIO::ptr() };
@@ -1340,7 +1282,6 @@
                     (&RTCIO_LOCK).lock(|_|
                         unsafe{ &*RTCIO::ptr() }.$pin_reg.modify(|_, w| { w.$hold().bit(on) })
                     );
->>>>>>> e8dd426b
                 }
             }
 
@@ -1349,30 +1290,18 @@
                 // via RTC_MUX
                 impl<MODE> Pull for $pxi<MODE> {
                     fn internal_pull_up(&mut self, on: bool) -> &mut Self {
-<<<<<<< HEAD
-                        unsafe{ &*RTCIO::ptr() }.$pin_reg.modify(|_,w| {
-                            w.$rue().bit(on)
-                        });
-=======
                     // shared register without set/clear functionality, so needs lock
                     (&RTCIO_LOCK).lock(|_|
                             unsafe{ &*RTCIO::ptr() }.$pin_reg.modify(|_,w| { w.$rue().bit(on) })
                         );
->>>>>>> e8dd426b
                         self
                     }
 
                     fn internal_pull_down(&mut self, on: bool) -> &mut Self {
-<<<<<<< HEAD
-                        unsafe{ &*RTCIO::ptr() }.$pin_reg.modify(|_,w| {
-                            w.$rde().bit(on)
-                        });
-=======
                         // shared register without set/clear functionality, so needs lock
                         (&RTCIO_LOCK).lock(|_|
                             unsafe{ &*RTCIO::ptr() }.$pin_reg.modify(|_,w| { w.$rde().bit(on) })
                         );
->>>>>>> e8dd426b
                         self
                     }
                 }

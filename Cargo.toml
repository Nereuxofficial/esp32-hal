--- conflicted
+++ resolved
@@ -49,15 +49,11 @@
 
 [dev-dependencies]
 panic-halt = "0.2.0"
-<<<<<<< HEAD
+ili9341 = { version = "0.3.0", features = ["graphics"] }
 ssd1306 = "0.3.1"
 embedded-graphics = "0.6.2"
 mpu6050 = "0.1.3"
 sgp30 = "0.2.1"
-=======
-ili9341 = { version = "0.3.0", features = ["graphics"] }
-embedded-graphics = "0.6.2"
->>>>>>> e8dd426b
 
 [[example]]
 name = "alloc"
